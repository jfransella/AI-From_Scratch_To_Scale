--- conflicted
+++ resolved
@@ -5,12 +5,10 @@
 artificial neural network capable of learning linearly separable patterns.
 """
 
-<<<<<<< HEAD
-from typing import Dict, Optional, Any
-=======
->>>>>>> 3048305b
 from pathlib import Path
 from typing import Any, Dict, List, Optional, Tuple
+
+import numpy as np
 
 # Handle torch imports gracefully
 try:  # noqa: C901
@@ -21,10 +19,7 @@
         and hasattr(torch, "nn")
         and hasattr(torch, "tensor")
     ):
-<<<<<<< HEAD
-=======
         import torch.nn.functional as F
->>>>>>> 3048305b
         from torch import nn
 
         _TORCH_AVAILABLE = True
@@ -284,10 +279,6 @@
 from utils import get_logger, set_random_seed
 
 
-<<<<<<< HEAD
-
-=======
->>>>>>> 3048305b
 class Perceptron(
     BaseNNModule, BaseModel
 ):  # pylint: disable=too-many-instance-attributes
@@ -899,12 +890,7 @@
             # Progress logging
             if verbose or epoch % max(1, self.max_epochs // 10) == 0:
                 self.logger.info(
-<<<<<<< HEAD
-                    f"Epoch {epoch:3d}: Accuracy={accuracy:.4f}, "
-                    f"Errors={epoch_errors:2d}, Loss={loss:.6f}"
-=======
                     f"Epoch {epoch:3d}: Accuracy={accuracy:.4f}, Errors={epoch_errors:2d}, Loss={loss:.6f}"
->>>>>>> 3048305b
                 )
 
             # Convergence check (no errors = perfect classification)
@@ -945,12 +931,7 @@
                     "⚠️  Poor performance - likely non-linearly separable data"
                 )
                 self.logger.info(
-<<<<<<< HEAD
-                    "   This demonstrates the fundamental limitation "
-                    "Minsky & Papert identified!"
-=======
                     "   This demonstrates the fundamental limitation Minsky & Papert identified!"
->>>>>>> 3048305b
                 )
 
         return {
